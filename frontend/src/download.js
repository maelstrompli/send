--- conflicted
+++ resolved
@@ -24,16 +24,11 @@
       //on complete
       if (percentComplete === 100) {
         fileReceiver.removeAllListeners('progress');
-<<<<<<< HEAD
         $('#download-text').html('Download complete!');
         $('.send-new').show();
         $btn.text('Download complete!');
         $btn.attr('disabled', 'true');
-=======
         notify('Your download has finished.');
-        btn.text('Download complete!');
-        btn.attr('disabled', 'true');
->>>>>>> 246796ed
       }
     });
 
