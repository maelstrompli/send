--- conflicted
+++ resolved
@@ -8,15 +8,8 @@
   });
   const download = () => {
     const fileReceiver = new FileReceiver();
-<<<<<<< HEAD
     const name = document.createElement('p');
     const $btn = $('#download-btn');
-=======
-
-    let li = document.createElement('li');
-    let name = document.createElement('p');
-    let $btn = $('#download-btn');
->>>>>>> 4e040eec
 
     fileReceiver.on('progress', percentComplete => {
       $('#download-page-one').hide();
@@ -34,7 +27,7 @@
         $btn.attr('disabled', 'true');
       }
     });
-    
+
     fileReceiver
     .download()
     .catch(() => {
