const FileSender = require('./fileSender');
const { notify } = require('./utils')
const $ = require('jquery');

$(document).ready(function() {
  // reset copy button
  const $copyBtn = $('#copy-btn');
  $copyBtn.attr('disabled', false);
  $copyBtn.html('Copy');

  $('#page-one').show();
  $('#file-list').hide();
  $('#upload-progress').hide();
  $('#share-link').hide();

  // copy link to clipboard
  $copyBtn.click(() => {
    var aux = document.createElement('input');
    aux.setAttribute('value', $('#link').attr('value'));
    document.body.appendChild(aux);
    aux.select();
    document.execCommand('copy');
    document.body.removeChild(aux);
    //disable button for 3s
    $copyBtn.attr('disabled', true);
    $copyBtn.html('Copied!');
    window.setTimeout(() => {
      $copyBtn.attr('disabled', false);
      $copyBtn.html('Copy');
    }, 3000);
  });

  // link back to home page
  $('.send-new').click(() => {
    $('#page-one').show();
    $('#file-list').show();
    $('#upload-progress').hide();
    $('#share-link').hide();
    $copyBtn.attr('disabled', false);
    $copyBtn.html('Copy');
  });

  // on file upload by browse or drag & drop
  window.onUpload = event => {
    event.preventDefault();
    let file = '';
    if (event.type === 'drop') {
      file = event.dataTransfer.files[0];
    } else {
      file = event.target.files[0];
    }

    const $fileList = $('#uploaded-files');
    const row = document.createElement('tr');
    const name = document.createElement('td');
    const link = document.createElement('td');
    const expiry = document.createElement('td');
    const del = document.createElement('td');
    del.setAttribute('align', 'center');
    const btn = document.createElement('button');
    const popupDiv = document.createElement('div');
    const $popupText = $('<span>', { class: 'popuptext' });
    const cellText = document.createTextNode(file.name);
    const progress = document.createElement('p');

    name.appendChild(cellText);

    // create delete button
    btn.innerHTML = 'x';
    btn.classList.add('delete-btn');

    // create popup
    popupDiv.classList.add('popup');
    $popupText.html(
      '<span class="del-file">Delete</span><span class="nvm" > Nevermind</span>'
    );

    // add data cells to table row
    row.appendChild(name);
    row.appendChild(link);
    row.appendChild(expiry);
    popupDiv.appendChild(btn);
    $(popupDiv).append($popupText);
    del.appendChild(popupDiv);
    row.appendChild(del);

    const fileSender = new FileSender(file);
    fileSender.on('progress', percentComplete => {
      $('#page-one').hide();
      $('#file-list').hide();
      $('#upload-progress').show();
      $('#upload-filename').innerHTML += file.name;
<<<<<<< HEAD
      // update progress bar
      document
        .querySelector('#progress-bar')
        .style.setProperty('--progress', percentComplete + '%');
      $('#progress-text').html(`${percentComplete}%`);
=======
      progress.innerText = `Progress: ${percentComplete}%`;
      if (percentComplete === 100) {
        notify('Your upload has finished.');
      }
>>>>>>> 246796ed
    });
    fileSender.upload().then(info => {
      const url = info.url.trim() + `#${info.secretKey}`.trim();
      $('#link').attr('value', url);
      link.innerHTML = url;
      localStorage.setItem(info.fileId, info.deleteToken);

      // delete file
      $popupText.find('.del-file').click(e => {
        FileSender.delete(
          info.fileId,
          localStorage.getItem(info.fileId)
        ).then(() => {
          $(e.target).parents('tr').remove();
          localStorage.removeItem(info.fileId);
        });
      });

      // show popup
      del.addEventListener('click', toggleShow);
      // hide popup
      $popupText.find('.nvm').click(toggleShow);

      $fileList.append(row); //add row to table
      $('#page-one').hide();
      $('#file-list').hide();
      $('#upload-progress').hide();
      $('#share-link').show();
    });

    function toggleShow() {
      $popupText.toggleClass('show');
    }
  };

  window.allowDrop = function(ev) {
    ev.preventDefault();
  };
});<|MERGE_RESOLUTION|>--- conflicted
+++ resolved
@@ -90,18 +90,14 @@
       $('#file-list').hide();
       $('#upload-progress').show();
       $('#upload-filename').innerHTML += file.name;
-<<<<<<< HEAD
       // update progress bar
       document
         .querySelector('#progress-bar')
         .style.setProperty('--progress', percentComplete + '%');
       $('#progress-text').html(`${percentComplete}%`);
-=======
-      progress.innerText = `Progress: ${percentComplete}%`;
       if (percentComplete === 100) {
         notify('Your upload has finished.');
       }
->>>>>>> 246796ed
     });
     fileSender.upload().then(info => {
       const url = info.url.trim() + `#${info.secretKey}`.trim();
