--- conflicted
+++ resolved
@@ -174,8 +174,6 @@
       document.l10n.formatValue('uploadCancelNotification').then(str => {
         notify(str);
       });
-<<<<<<< HEAD
-=======
       storage.referrer = 'cancelled-upload';
 
       // record upload-stopped (cancelled) by sender
@@ -187,7 +185,6 @@
         cd1: event.type === 'drop' ? 'drop' : 'click',
         cd2: 'cancelled'
       });
->>>>>>> d6823f49
     });
 
     fileSender.on('progress', progress => {
@@ -197,34 +194,12 @@
       $('#ul-progress').circleProgress().on('circle-animation-end', function() {
         $('.percent-number').html(`${Math.floor(percent * 100)}`);
       });
-<<<<<<< HEAD
-      if (progress[1] < 1000000) {
-        $('.progress-text').text(
-          `${file.name} (${(progress[0] / 1000).toFixed(
-            1
-          )}KB of ${(progress[1] / 1000).toFixed(1)}KB)`
-        );
-      } else if (progress[1] < 1000000000) {
-        $('.progress-text').text(
-          `${file.name} (${(progress[0] / 1000000).toFixed(
-            1
-          )}MB of ${(progress[1] / 1000000).toFixed(1)}MB)`
-        );
-      } else {
-        $('.progress-text').text(
-          `${file.name} (${(progress[0] / 1000000).toFixed(
-            1
-          )}MB of ${(progress[1] / 1000000000).toFixed(1)}GB)`
-        );
-      }
-=======
       $('.progress-text').text(
         `${file.name} (${bytes(progress[0], {
           decimalPlaces: 1,
           fixedDecimals: true
         })} of ${bytes(progress[1], { decimalPlaces: 1 })})`
       );
->>>>>>> d6823f49
     });
 
     fileSender.on('loading', isStillLoading => {
@@ -303,12 +278,8 @@
           typeOfUpload: event.type === 'drop' ? 'drop' : 'click',
           uploadSpeed: uploadSpeed
         };
-<<<<<<< HEAD
-        localStorage.setItem(info.fileId, JSON.stringify(fileData));
-=======
 
         storage.addFile(info.fileId, fileData);
->>>>>>> d6823f49
         $('#upload-filename').attr(
           'data-l10n-id',
           'uploadSuccessConfirmHeader'
@@ -320,11 +291,7 @@
           $('#share-link').removeAttr('hidden');
         }, 1000);
 
-<<<<<<< HEAD
-        populateFileList(JSON.stringify(fileData));
-=======
         populateFileList(fileData);
->>>>>>> d6823f49
         document.l10n.formatValue('notifyUploadDone').then(str => {
           notify(str);
         });
