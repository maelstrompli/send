/* global MAXFILESIZE EXPIRE_SECONDS */
require('./common');
const FileSender = require('./fileSender');
const {
  notify,
  gcmCompliant,
  findMetric,
  sendEvent,
  ONE_DAY_IN_MS
} = require('./utils');
const bytes = require('bytes');
const Storage = require('./storage');
const storage = new Storage(localStorage);

const $ = require('jquery');
require('jquery-circle-progress');

const Raven = window.Raven;

if (storage.has('referrer')) {
  window.referrer = storage.referrer;
  storage.remove('referrer');
} else {
  window.referrer = 'external';
}

$(document).ready(function() {
  gcmCompliant().catch(err => {
    $('#page-one').attr('hidden', true);
    sendEvent('sender', 'unsupported', {
      cd6: err
    }).then(() => {
      location.replace('/unsupported');
    });
  });

  $('#file-upload').change(onUpload);

  $('.legal-links a, .social-links a, #dl-firefox').click(function(target) {
    target.preventDefault();
    const metric = findMetric(target.currentTarget.href);
    // record exited event by recipient
    sendEvent('sender', 'exited', {
      cd3: metric
    }).then(() => {
      location.href = target.currentTarget.href;
    });
  });

  $('#send-new-completed').click(function(target) {
    target.preventDefault();
    // record restarted event
    sendEvent('sender', 'restarted', {
      cd2: 'completed'
    }).then(() => {
      storage.referrer = 'completed-upload';
      location.href = target.currentTarget.href;
    });
  });

  $('#send-new-error').click(function(target) {
    target.preventDefault();
    // record restarted event
    sendEvent('sender', 'restarted', {
      cd2: 'errored'
    }).then(() => {
      storage.referrer = 'errored-upload';
      location.href = target.currentTarget.href;
    });
  });

  $('body').on('dragover', allowDrop).on('drop', onUpload);
  // reset copy button
  const $copyBtn = $('#copy-btn');
  $copyBtn.attr('disabled', false);
  $('#link').attr('disabled', false);
  $copyBtn.attr('data-l10n-id', 'copyUrlFormButton');

  const files = storage.files;
  if (files.length === 0) {
    toggleHeader();
  } else {
    for (const index in files) {
      const id = files[index].fileId;
      //check if file still exists before adding to list
      checkExistence(id, files[index], true);
    }
  }

  // copy link to clipboard
  $copyBtn.click(() => {
    // record copied event from success screen
    sendEvent('sender', 'copied', {
      cd4: 'success-screen'
    });
    const aux = document.createElement('input');
    aux.setAttribute('value', $('#link').attr('value'));
    document.body.appendChild(aux);
    aux.select();
    document.execCommand('copy');
    document.body.removeChild(aux);
    //disable button for 3s
    $copyBtn.attr('disabled', true);
    $('#link').attr('disabled', true);
    $copyBtn.html(
      '<img src="/resources/check-16.svg" class="icon-check"></img>'
    );
    window.setTimeout(() => {
      $copyBtn.attr('disabled', false);
      $('#link').attr('disabled', false);
      $copyBtn.attr('data-l10n-id', 'copyUrlFormButton');
    }, 3000);
  });

  $('.upload-window').on('dragover', () => {
    $('.upload-window').addClass('ondrag');
  });
  $('.upload-window').on('dragleave', () => {
    $('.upload-window').removeClass('ondrag');
  });
  //initiate progress bar
  $('#ul-progress').circleProgress({
    value: 0.0,
    startAngle: -Math.PI / 2,
    fill: '#3B9DFF',
    size: 158,
    animation: { duration: 300 }
  });

  //link back to homepage
  $('.send-new').attr('href', window.location);

  // on file upload by browse or drag & drop
  function onUpload(event) {
    event.preventDefault();

    // don't allow upload if not on upload page
    if ($('#page-one').attr('hidden')){
      return;
    }

    storage.totalUploads += 1;

    let file = '';
    if (event.type === 'drop') {
      if (!event.originalEvent.dataTransfer.files[0]) {
        $('.upload-window').removeClass('ondrag');
        return;
      }
      if (
        event.originalEvent.dataTransfer.files.length > 1 ||
        event.originalEvent.dataTransfer.files[0].size === 0
      ) {
        $('.upload-window').removeClass('ondrag');
        document.l10n.formatValue('uploadPageMultipleFilesAlert').then(str => {
          alert(str);
        });
        return;
      }
      file = event.originalEvent.dataTransfer.files[0];
    } else {
      file = event.target.files[0];
    }

    if (file.size > MAXFILESIZE) {
      return document.l10n
        .formatValue('fileTooBig', { size: bytes(MAXFILESIZE) })
        .then(alert);
    }

    $('#page-one').attr('hidden', true);
    $('#upload-error').attr('hidden', true);
    $('#upload-progress').removeAttr('hidden');
    document.l10n.formatValue('importingFile').then(importingFile => {
      $('.progress-text').text(importingFile);
    });
    //don't allow drag and drop when not on page-one
    $('body').off('drop', onUpload);

    const fileSender = new FileSender(file);
    $('#cancel-upload').click(() => {
      fileSender.cancel();
      location.reload();
      document.l10n.formatValue('uploadCancelNotification').then(str => {
        notify(str);
      });
      storage.referrer = 'cancelled-upload';

      // record upload-stopped (cancelled) by sender
      sendEvent('sender', 'upload-stopped', {
        cm1: file.size,
        cm5: storage.totalUploads,
        cm6: unexpiredFiles,
        cm7: storage.totalDownloads,
        cd1: event.type === 'drop' ? 'drop' : 'click',
        cd2: 'cancelled'
      });
    });

    fileSender.on('progress', progress => {
      const percent = progress[0] / progress[1];
      // update progress bar
      $('#ul-progress').circleProgress('value', percent);
      $('#ul-progress').circleProgress().on('circle-animation-end', function() {
        $('.percent-number').text(`${Math.floor(percent * 100)}`);
      });
      $('.progress-text').text(
        `${file.name} (${bytes(progress[0], {
          decimalPlaces: 1,
          fixedDecimals: true
        })} of ${bytes(progress[1], { decimalPlaces: 1 })})`
      );
    });

    fileSender.on('hashing', isStillHashing => {
      // The file is being hashed
      if (isStillHashing) {
        document.l10n.formatValue('verifyingFile').then(verifyingFile => {
          $('.progress-text').text(verifyingFile);
        });
      } else {
        console.log('Finished hashing');
      }
    });

    let uploadStart;
    fileSender.on('encrypting', isStillEncrypting => {
      // The file is being encrypted
      if (isStillEncrypting) {
        document.l10n.formatValue('encryptingFile').then(encryptingFile => {
          $('.progress-text').text(encryptingFile);
        });
      } else {
        console.log('Finished encrypting');
        uploadStart = Date.now();
      }
    });

    let t;
    const startTime = Date.now();
    const unexpiredFiles = storage.numFiles + 1;

    // record upload-started event by sender
    sendEvent('sender', 'upload-started', {
      cm1: file.size,
      cm5: storage.totalUploads,
      cm6: unexpiredFiles,
      cm7: storage.totalDownloads,
      cd1: event.type === 'drop' ? 'drop' : 'click',
      cd5: window.referrer
    });

    // For large files we need to give the ui a tick to breathe and update
    // before we kick off the FileSender
    setTimeout(() => {
      fileSender
        .upload()
        .then(info => {
          const endTime = Date.now();
          const totalTime = endTime - startTime;
          const uploadTime = endTime - uploadStart;
          const uploadSpeed = file.size / (uploadTime / 1000);
          const expiration = EXPIRE_SECONDS * 1000;

          // record upload-stopped (completed) by sender
          sendEvent('sender', 'upload-stopped', {
            cm1: file.size,
            cm2: totalTime,
            cm3: uploadSpeed,
            cm5: storage.totalUploads,
            cm6: unexpiredFiles,
            cm7: storage.totalDownloads,
            cd1: event.type === 'drop' ? 'drop' : 'click',
            cd2: 'completed'
          });

          const fileData = {
            name: file.name,
            size: file.size,
            fileId: info.fileId,
            url: info.url,
            secretKey: info.secretKey,
            deleteToken: info.deleteToken,
            creationDate: new Date(),
            expiry: expiration,
            totalTime: totalTime,
            typeOfUpload: event.type === 'drop' ? 'drop' : 'click',
            uploadSpeed: uploadSpeed
          };

          storage.addFile(info.fileId, fileData);
          $('#upload-filename').attr(
            'data-l10n-id',
            'uploadSuccessConfirmHeader'
          );
          t = window.setTimeout(() => {
            $('#page-one').attr('hidden', true);
            $('#upload-progress').attr('hidden', true);
            $('#upload-error').attr('hidden', true);
            $('#share-link').removeAttr('hidden');
          }, 1000);

          populateFileList(fileData);
          document.l10n.formatValue('notifyUploadDone').then(str => {
            notify(str);
          });
        })
        .catch(err => {
          // err is 0 when coming from a cancel upload event
          if (err === 0) {
            return;
          }
          // only show error page when the error is anything other than user cancelling the upload
          Raven.captureException(err);
          $('#page-one').attr('hidden', true);
          $('#upload-progress').attr('hidden', true);
          $('#upload-error').removeAttr('hidden');
          window.clearTimeout(t);

          // record upload-stopped (errored) by sender
          sendEvent('sender', 'upload-stopped', {
            cm1: file.size,
            cm5: storage.totalUploads,
            cm6: unexpiredFiles,
            cm7: storage.totalDownloads,
            cd1: event.type === 'drop' ? 'drop' : 'click',
            cd2: 'errored',
            cd6: err
          });
        });
    }, 10);
  }

  function allowDrop(ev) {
    ev.preventDefault();
  }

  function checkExistence(id, file, populate) {
    const xhr = new XMLHttpRequest();
    xhr.onreadystatechange = () => {
      if (xhr.readyState === XMLHttpRequest.DONE) {
        if (xhr.status === 200) {
          if (populate) {
            populateFileList(file);
          }
        } else if (xhr.status === 404) {
          storage.remove(id);
          if (storage.numFiles === 0) {
            toggleHeader();
          }
        }
      }
    };
    xhr.open('get', '/exists/' + id, true);
    xhr.send();
  }

  //update file table with current files in storage
  function populateFileList(file) {
    const row = document.createElement('tr');
    const name = document.createElement('td');
    const link = document.createElement('td');
    const $copyIcon = $('<img>', {
      src: '/resources/copy-16.svg',
      class: 'icon-copy',
      'data-l10n-id': 'copyUrlHover'
    });
    const expiry = document.createElement('td');
    const del = document.createElement('td');
    const $delIcon = $('<img>', {
      src: '/resources/close-16.svg',
      class: 'icon-delete',
      'data-l10n-id': 'deleteButtonHover'
    });
    const popupDiv = document.createElement('div');
    const $popupText = $('<div>', { class: 'popuptext' });
    const cellText = document.createTextNode(file.name);

    const url = file.url.trim() + `#${file.secretKey}`.trim();

    $('#link').attr('value', url);
    $('#copy-text').attr('data-l10n-args', '{"filename": "' + file.name + '"}');
    $('#copy-text').attr('data-l10n-id', 'copyUrlFormLabelWithName');
    $popupText.attr('tabindex', '-1');

    name.appendChild(cellText);

    // create delete button

    const delSpan = document.createElement('span');
    $(delSpan).addClass('icon-cancel-1');
    $(delSpan).attr('data-l10n-id', 'deleteButtonHover');
    del.appendChild(delSpan);

    const linkSpan = document.createElement('span');
    $(linkSpan).addClass('icon-docs');
    $(linkSpan).attr('data-l10n-id', 'copyUrlHover');
    link.appendChild(linkSpan);

    link.style.color = '#0A8DFF';

    //copy link to clipboard when icon clicked
    $copyIcon.click(function() {
      // record copied event from upload list
      sendEvent('sender', 'copied', {
        cd4: 'upload-list'
      });
      const aux = document.createElement('input');
      aux.setAttribute('value', url);
      document.body.appendChild(aux);
      aux.select();
      document.execCommand('copy');
      document.body.removeChild(aux);
      document.l10n.formatValue('copiedUrl').then(translated => {
        link.innerHTML = translated;
      });
      window.setTimeout(() => {
        const linkImg = document.createElement('img');
        $(linkImg).addClass('icon-copy');
        $(linkImg).attr('data-l10n-id', 'copyUrlHover');
        $(linkImg).attr('src', '/resources/copy-16.svg');
        $(link).html(linkImg);
      }, 500);
    });

    file.creationDate = new Date(file.creationDate);

    const future = new Date();
    future.setTime(file.creationDate.getTime() + file.expiry);

    let countdown = 0;
    countdown = future.getTime() - Date.now();
    let minutes = Math.floor(countdown / 1000 / 60);
    let hours = Math.floor(minutes / 60);
    let seconds = Math.floor(countdown / 1000 % 60);

    poll();

    function poll() {
      countdown = future.getTime() - Date.now();
      minutes = Math.floor(countdown / 1000 / 60);
      hours = Math.floor(minutes / 60);
      seconds = Math.floor(countdown / 1000 % 60);
      let t;

      if (hours >= 1) {
        expiry.innerHTML = hours + 'h ' + minutes % 60 + 'm';
        t = window.setTimeout(() => {
          poll();
        }, 60000);
      } else if (hours === 0) {
        expiry.innerHTML = minutes + 'm ' + seconds + 's';
        t = window.setTimeout(() => {
          poll();
        }, 1000);
      }
      //remove from list when expired
      if (countdown <= 0) {
        storage.remove(file.fileId);
        $(expiry).parents('tr').remove();
        window.clearTimeout(t);
        toggleHeader();
      }
    }

    // create popup
    popupDiv.classList.add('popup');
<<<<<<< HEAD
    const popupDelSpan = document.createElement('span');
    $(popupDelSpan).addClass('del-file');
    $(popupDelSpan).attr('data-l10n-id', 'deleteFileList');
=======
    const $popupMessage = $('<div>', { class: 'popup-message' });
    $popupMessage.attr('data-l10n-id', 'deletePopupText');
>>>>>>> 3febcfe1

    const $popupDelSpan = $('<span>', { class: 'popup-yes' });
    $popupDelSpan.attr('data-l10n-id', 'deletePopupYes');

<<<<<<< HEAD
    $popupText.html([
      popupDelSpan,
      '<br/>',
      popupNvmSpan
    ]);
=======
    const $popupNvmSpan = $('<span>', { class: 'popup-no' });
    $popupNvmSpan.attr('data-l10n-id', 'deletePopupCancel');
>>>>>>> 3febcfe1

    $popupText.html([$popupMessage, $popupDelSpan,  $popupNvmSpan]);

    // add data cells to table row
    row.appendChild(name);
    $(link).append($copyIcon);
    row.appendChild(link);
    row.appendChild(expiry);
    $(popupDiv).append($popupText);
    $(del).append($delIcon);
    del.appendChild(popupDiv);
    row.appendChild(del);
    $('tbody').append(row); //add row to table

    const unexpiredFiles = storage.numFiles;

    // delete file
    $popupText.find('.popup-yes').click(e => {
      FileSender.delete(file.fileId, file.deleteToken).then(() => {
        $(e.target).parents('tr').remove();
        const timeToExpiry =
          ONE_DAY_IN_MS - (Date.now() - file.creationDate.getTime());
        // record upload-deleted from file list
        sendEvent('sender', 'upload-deleted', {
          cm1: file.size,
          cm2: file.totalTime,
          cm3: file.uploadSpeed,
          cm4: timeToExpiry,
          cm5: storage.totalUploads,
          cm6: unexpiredFiles,
          cm7: storage.totalDownloads,
          cd1: file.typeOfUpload,
          cd4: 'upload-list'
        }).then(() => {
          storage.remove(file.fileId);
        });
        toggleHeader();
      });
    });

    document.getElementById('delete-file').onclick = () => {
      FileSender.delete(file.fileId, file.deleteToken).then(() => {
        const timeToExpiry =
          ONE_DAY_IN_MS - (Date.now() - file.creationDate.getTime());
        // record upload-deleted from success screen
        sendEvent('sender', 'upload-deleted', {
          cm1: file.size,
          cm2: file.totalTime,
          cm3: file.uploadSpeed,
          cm4: timeToExpiry,
          cm5: storage.totalUploads,
          cm6: unexpiredFiles,
          cm7: storage.totalDownloads,
          cd1: file.typeOfUpload,
          cd4: 'success-screen'
        }).then(() => {
          storage.remove(file.fileId);
          location.reload();
        });
      });
    };
    // show popup
    $delIcon.click(function() {
      $popupText.addClass('show');
      $popupText.focus();
    });
    // hide popup
    $popupText.find('.popup-no').click(function(e) {
      e.stopPropagation();
      $popupText.removeClass('show');
    });
    $popupText.click(function(e) {
      e.stopPropagation();
    });
    //close when popup loses focus
    $popupText.blur(() => {
      $popupText.removeClass('show');
    });

    toggleHeader();
  }
  function toggleHeader() {
    //hide table header if empty list
    if (document.querySelector('tbody').childNodes.length === 1) {
      $('#file-list').attr('hidden', true);
    } else {
      $('#file-list').removeAttr('hidden');
    }
  }
});<|MERGE_RESOLUTION|>--- conflicted
+++ resolved
@@ -465,28 +465,12 @@
 
     // create popup
     popupDiv.classList.add('popup');
-<<<<<<< HEAD
-    const popupDelSpan = document.createElement('span');
-    $(popupDelSpan).addClass('del-file');
-    $(popupDelSpan).attr('data-l10n-id', 'deleteFileList');
-=======
     const $popupMessage = $('<div>', { class: 'popup-message' });
     $popupMessage.attr('data-l10n-id', 'deletePopupText');
->>>>>>> 3febcfe1
-
     const $popupDelSpan = $('<span>', { class: 'popup-yes' });
     $popupDelSpan.attr('data-l10n-id', 'deletePopupYes');
-
-<<<<<<< HEAD
-    $popupText.html([
-      popupDelSpan,
-      '<br/>',
-      popupNvmSpan
-    ]);
-=======
     const $popupNvmSpan = $('<span>', { class: 'popup-no' });
     $popupNvmSpan.attr('data-l10n-id', 'deletePopupCancel');
->>>>>>> 3febcfe1
 
     $popupText.html([$popupMessage, $popupDelSpan,  $popupNvmSpan]);
 
