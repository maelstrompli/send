/* global MAXFILESIZE EXPIRE_SECONDS */
require('./common');
const FileSender = require('./fileSender');
const {
  copyToClipboard,
  notify,
  gcmCompliant,
  findMetric,
  sendEvent,
  ONE_DAY_IN_MS
} = require('./utils');
const bytes = require('bytes');
const Storage = require('./storage');
const storage = new Storage(localStorage);

const $ = require('jquery');
require('jquery-circle-progress');

const Raven = window.Raven;

if (storage.has('referrer')) {
  window.referrer = storage.referrer;
  storage.remove('referrer');
} else {
  window.referrer = 'external';
}

const allowedCopy = () => {
  const support = !!document.queryCommandSupported;
  return support ? document.queryCommandSupported('copy') : false;
}

const copyToClipboard = (value) => {
  const aux = document.createElement('input');
  aux.setAttribute('value', value);
  document.body.appendChild(aux);
  aux.select();
  const result = document.execCommand('copy');
  document.body.removeChild(aux);
  return result;
}

$(document).ready(function() {
  gcmCompliant()
    .then(function() {
      $('#page-one').removeAttr('hidden');
      $('#file-upload').change(onUpload);

      $('.legal-links a, .social-links a, #dl-firefox').click(function(target) {
        const metric = findMetric(target.currentTarget.href);
        // record exited event by recipient
        sendEvent('sender', 'exited', {
          cd3: metric
        });
      });

      $('#send-new-completed').click(function() {
        // record restarted event
        storage.referrer = 'errored-upload';
        sendEvent('sender', 'restarted', {
          cd2: 'completed'
        });
      });

<<<<<<< HEAD
      $('#send-new-error').click(function() {
        // record restarted event
        storage.referrer = 'errored-upload';
        sendEvent('sender', 'restarted', {
          cd2: 'errored'
        });
      });

      $('body').on('dragover', allowDrop).on('drop', onUpload);
      // reset copy button
      const $copyBtn = $('#copy-btn');
      $copyBtn.attr('disabled', false);
      $('#link').attr('disabled', false);
      $copyBtn.attr('data-l10n-id', 'copyUrlFormButton');

      const files = storage.files;
      if (files.length === 0) {
        toggleHeader();
      } else {
        // eslint-disable-next-line prefer-const
        for (let index in files) {
          const id = files[index].fileId;
          //check if file still exists before adding to list
          checkExistence(id, files[index], true);
        }
      }

      // copy link to clipboard
      $copyBtn.click(() => {
        // record copied event from success screen
        sendEvent('sender', 'copied', {
          cd4: 'success-screen'
=======
  $('#send-new-error').click(function() {
    // record restarted event
    storage.referrer = 'errored-upload';
    sendEvent('sender', 'restarted', {
      cd2: 'errored'
    });
  });

  $('body').on('dragover', allowDrop).on('drop', onUpload);
  // reset copy button
  const $copyBtn = $('#copy-btn');
  $copyBtn.attr('disabled', !allowedCopy());
  $('#link').attr('disabled', false);
  $copyBtn.attr('data-l10n-id', 'copyUrlFormButton');

  const files = storage.files;
  if (files.length === 0) {
    toggleHeader();
  } else {
    // eslint-disable-next-line prefer-const
    for (let index in files) {
      const id = files[index].fileId;
      //check if file still exists before adding to list
      checkExistence(id, files[index], true);
    }
  }

  // copy link to clipboard
  $copyBtn.click(() => {
    if (allowedCopy() && copyToClipboard($('#link').attr('value'))) {
      // record copied event from success screen
      sendEvent('sender', 'copied', {
        cd4: 'success-screen'
      });

      //disable button for 3s
      $copyBtn.attr('disabled', true);
      $('#link').attr('disabled', true);
      $copyBtn.html(
        '<img src="/resources/check-16.svg" class="icon-check"></img>'
      );
      window.setTimeout(() => {
        $copyBtn.attr('disabled', false);
        $('#link').attr('disabled', false);
        $copyBtn.attr('data-l10n-id', 'copyUrlFormButton');
      }, 3000);
    }
  });

  const $uploadWindow = $('.upload-window');
  $uploadWindow.on('dragover', () => {
    $uploadWindow.addClass('ondrag');
  })
  .on('dragleave', () => {
    $uploadWindow.removeClass('ondrag');
  });

  //initiate progress bar
  $('#ul-progress').circleProgress({
    value: 0.0,
    startAngle: -Math.PI / 2,
    fill: '#3B9DFF',
    size: 158,
    animation: { duration: 300 }
  });

  //link back to homepage
  $('.send-new').attr('href', window.location);

  // on file upload by browse or drag & drop
  function onUpload(event) {
    event.preventDefault();

    // don't allow upload if not on upload page
    if ($('#page-one').attr('hidden')) {
      return;
    }

    storage.totalUploads += 1;

    let file = '';
    if (event.type === 'drop') {
      if (!event.originalEvent.dataTransfer.files[0]) {
        $uploadWindow.removeClass('ondrag');
        return;
      }
      if (
        event.originalEvent.dataTransfer.files.length > 1 ||
        event.originalEvent.dataTransfer.files[0].size === 0
      ) {
        $uploadWindow.removeClass('ondrag');
        document.l10n.formatValue('uploadPageMultipleFilesAlert').then(str => {
          alert(str);
>>>>>>> 0f77b6d8
        });
        copyToClipboard($('#link').attr('value'));
        //disable button for 3s
        $copyBtn.attr('disabled', true);
        $('#link').attr('disabled', true);
        $copyBtn.html(
          '<img src="/resources/check-16.svg" class="icon-check"></img>'
        );
        window.setTimeout(() => {
          $copyBtn.attr('disabled', false);
          $('#link').attr('disabled', false);
          $copyBtn.attr('data-l10n-id', 'copyUrlFormButton');
        }, 3000);
      });

      $('.upload-window').on('dragover', () => {
        $('.upload-window').addClass('ondrag');
      });
      $('.upload-window').on('dragleave', () => {
        $('.upload-window').removeClass('ondrag');
      });
      //initiate progress bar
      $('#ul-progress').circleProgress({
        value: 0.0,
        startAngle: -Math.PI / 2,
        fill: '#3B9DFF',
        size: 158,
        animation: { duration: 300 }
      });

      //link back to homepage
      $('.send-new').attr('href', window.location);

      // on file upload by browse or drag & drop
      function onUpload(event) {
        event.preventDefault();

        // don't allow upload if not on upload page
        if ($('#page-one').attr('hidden')) {
          return;
        }

        storage.totalUploads += 1;

        let file = '';
        if (event.type === 'drop') {
          if (!event.originalEvent.dataTransfer.files[0]) {
            $('.upload-window').removeClass('ondrag');
            return;
          }
          if (
            event.originalEvent.dataTransfer.files.length > 1 ||
            event.originalEvent.dataTransfer.files[0].size === 0
          ) {
            $('.upload-window').removeClass('ondrag');
            document.l10n
              .formatValue('uploadPageMultipleFilesAlert')
              .then(str => {
                alert(str);
              });
            return;
          }
          file = event.originalEvent.dataTransfer.files[0];
        } else {
          file = event.target.files[0];
        }

        if (file.size > MAXFILESIZE) {
          return document.l10n
            .formatValue('fileTooBig', { size: bytes(MAXFILESIZE) })
            .then(alert);
        }

        $('#page-one').attr('hidden', true);
        $('#upload-error').attr('hidden', true);
        $('#upload-progress').removeAttr('hidden');
        document.l10n.formatValue('importingFile').then(importingFile => {
          $('.progress-text').text(importingFile);
        });
        //don't allow drag and drop when not on page-one
        $('body').off('drop', onUpload);

        const fileSender = new FileSender(file);
        $('#cancel-upload').click(() => {
          fileSender.cancel();
          storage.referrer = 'cancelled-upload';

          // record upload-stopped (cancelled) by sender
          sendEvent('sender', 'upload-stopped', {
            cm1: file.size,
            cm5: storage.totalUploads,
            cm6: unexpiredFiles,
            cm7: storage.totalDownloads,
            cd1: event.type === 'drop' ? 'drop' : 'click',
            cd2: 'cancelled'
          });
          location.reload();
        });

        fileSender.on('progress', progress => {
          const percent = progress[0] / progress[1];
          // update progress bar
          $('#ul-progress').circleProgress('value', percent);
          $('#ul-progress')
            .circleProgress()
            .on('circle-animation-end', function() {
              $('.percent-number').text(`${Math.floor(percent * 100)}`);
            });
          $('.progress-text').text(
            `${file.name} (${bytes(progress[0], {
              decimalPlaces: 1,
              fixedDecimals: true
            })} of ${bytes(progress[1], { decimalPlaces: 1 })})`
          );
        });

        fileSender.on('hashing', isStillHashing => {
          // The file is being hashed
          if (isStillHashing) {
            document.l10n.formatValue('verifyingFile').then(verifyingFile => {
              $('.progress-text').text(verifyingFile);
            });
          }
        });

        let uploadStart;
        fileSender.on('encrypting', isStillEncrypting => {
          // The file is being encrypted
          if (isStillEncrypting) {
            document.l10n.formatValue('encryptingFile').then(encryptingFile => {
              $('.progress-text').text(encryptingFile);
            });
          } else {
            uploadStart = Date.now();
          }
        });

        let t;
        const startTime = Date.now();
        const unexpiredFiles = storage.numFiles + 1;

        // record upload-started event by sender
        sendEvent('sender', 'upload-started', {
          cm1: file.size,
          cm5: storage.totalUploads,
          cm6: unexpiredFiles,
          cm7: storage.totalDownloads,
          cd1: event.type === 'drop' ? 'drop' : 'click',
          cd5: window.referrer
        });

        // For large files we need to give the ui a tick to breathe and update
        // before we kick off the FileSender
        setTimeout(() => {
          fileSender
            .upload()
            .then(info => {
              const endTime = Date.now();
              const totalTime = endTime - startTime;
              const uploadTime = endTime - uploadStart;
              const uploadSpeed = file.size / (uploadTime / 1000);
              const expiration = EXPIRE_SECONDS * 1000;

              // record upload-stopped (completed) by sender
              sendEvent('sender', 'upload-stopped', {
                cm1: file.size,
                cm2: totalTime,
                cm3: uploadSpeed,
                cm5: storage.totalUploads,
                cm6: unexpiredFiles,
                cm7: storage.totalDownloads,
                cd1: event.type === 'drop' ? 'drop' : 'click',
                cd2: 'completed'
              });

              const fileData = {
                name: file.name,
                size: file.size,
                fileId: info.fileId,
                url: info.url,
                secretKey: info.secretKey,
                deleteToken: info.deleteToken,
                creationDate: new Date(),
                expiry: expiration,
                totalTime: totalTime,
                typeOfUpload: event.type === 'drop' ? 'drop' : 'click',
                uploadSpeed: uploadSpeed
              };

              storage.addFile(info.fileId, fileData);
              $('#upload-filename').attr(
                'data-l10n-id',
                'uploadSuccessConfirmHeader'
              );
              t = window.setTimeout(() => {
                $('#page-one').attr('hidden', true);
                $('#upload-progress').attr('hidden', true);
                $('#upload-error').attr('hidden', true);
                $('#share-link').removeAttr('hidden');
              }, 1000);

              populateFileList(fileData);
              document.l10n.formatValue('notifyUploadDone').then(str => {
                notify(str);
              });
            })
            .catch(err => {
              // err is 0 when coming from a cancel upload event
              if (err === 0) {
                return;
              }
              // only show error page when the error is anything other than user cancelling the upload
              Raven.captureException(err);
              $('#page-one').attr('hidden', true);
              $('#upload-progress').attr('hidden', true);
              $('#upload-error').removeAttr('hidden');
              window.clearTimeout(t);

              // record upload-stopped (errored) by sender
              sendEvent('sender', 'upload-stopped', {
                cm1: file.size,
                cm5: storage.totalUploads,
                cm6: unexpiredFiles,
                cm7: storage.totalDownloads,
                cd1: event.type === 'drop' ? 'drop' : 'click',
                cd2: 'errored',
                cd6: err
              });
            });
        }, 10);
      }

      function allowDrop(ev) {
        ev.preventDefault();
      }

      function checkExistence(id, file, populate) {
        const xhr = new XMLHttpRequest();
        xhr.onreadystatechange = () => {
          if (xhr.readyState === XMLHttpRequest.DONE) {
            if (xhr.status === 200) {
              if (populate) {
                populateFileList(file);
              }
            } else if (xhr.status === 404) {
              storage.remove(id);
              if (storage.numFiles === 0) {
                toggleHeader();
              }
            }
          }
        };
        xhr.open('get', '/exists/' + id, true);
        xhr.send();
      }
<<<<<<< HEAD
=======
    };
    xhr.open('get', '/exists/' + id, true);
    xhr.send();
  }

  //update file table with current files in storage
  function populateFileList(file) {
    const row = document.createElement('tr');
    const name = document.createElement('td');
    const link = document.createElement('td');
    const $copyIcon = $('<img>', {
      src: '/resources/copy-16.svg',
      class: 'icon-copy',
      'data-l10n-id': 'copyUrlHover',
      disabled: !allowedCopy()
    });

    const expiry = document.createElement('td');
    const del = document.createElement('td');
    const $delIcon = $('<img>', {
      src: '/resources/close-16.svg',
      class: 'icon-delete',
      'data-l10n-id': 'deleteButtonHover'
    });
    const popupDiv = document.createElement('div');
    const $popupText = $('<div>', { class: 'popuptext' });
    const cellText = document.createTextNode(file.name);
>>>>>>> 0f77b6d8

      //update file table with current files in storage
      function populateFileList(file) {
        const row = document.createElement('tr');
        const name = document.createElement('td');
        const link = document.createElement('td');
        const $copyIcon = $('<img>', {
          src: '/resources/copy-16.svg',
          class: 'icon-copy',
          'data-l10n-id': 'copyUrlHover'
        });
        const expiry = document.createElement('td');
        const del = document.createElement('td');
        const $delIcon = $('<img>', {
          src: '/resources/close-16.svg',
          class: 'icon-delete',
          'data-l10n-id': 'deleteButtonHover'
        });
        const popupDiv = document.createElement('div');
        const $popupText = $('<div>', { class: 'popuptext' });
        const cellText = document.createTextNode(file.name);

        const url = file.url.trim() + `#${file.secretKey}`.trim();

        $('#link').attr('value', url);
        $('#copy-text').attr(
          'data-l10n-args',
          '{"filename": "' + file.name + '"}'
        );
        $('#copy-text').attr('data-l10n-id', 'copyUrlFormLabelWithName');
        $popupText.attr('tabindex', '-1');

        name.appendChild(cellText);

        // create delete button

        const delSpan = document.createElement('span');
        $(delSpan).addClass('icon-cancel-1');
        $(delSpan).attr('data-l10n-id', 'deleteButtonHover');
        del.appendChild(delSpan);

        const linkSpan = document.createElement('span');
        $(linkSpan).addClass('icon-docs');
        $(linkSpan).attr('data-l10n-id', 'copyUrlHover');
        link.appendChild(linkSpan);

<<<<<<< HEAD
        link.style.color = '#0A8DFF';
=======
    //copy link to clipboard when icon clicked
    $copyIcon.on('click', function() {
      // record copied event from upload list
      sendEvent('sender', 'copied', {
        cd4: 'upload-list'
      });
      copyToClipboard(url);
      document.l10n.formatValue('copiedUrl').then(translated => {
        link.innerHTML = translated;
      });
      window.setTimeout(() => {
        const linkImg = document.createElement('img');
        $(linkImg).addClass('icon-copy');
        $(linkImg).attr('data-l10n-id', 'copyUrlHover');
        $(linkImg).attr('src', '/resources/copy-16.svg');
        $(link).html(linkImg);
      }, 500);
    });
>>>>>>> 0f77b6d8

        //copy link to clipboard when icon clicked
        $copyIcon.click(function() {
          // record copied event from upload list
          sendEvent('sender', 'copied', {
            cd4: 'upload-list'
          });
          copyToClipboard(url);
          document.l10n.formatValue('copiedUrl').then(translated => {
            link.innerHTML = translated;
          });
          window.setTimeout(() => {
            const linkImg = document.createElement('img');
            $(linkImg).addClass('icon-copy');
            $(linkImg).attr('data-l10n-id', 'copyUrlHover');
            $(linkImg).attr('src', '/resources/copy-16.svg');
            $(link).html(linkImg);
          }, 500);
        });

        file.creationDate = new Date(file.creationDate);

        const future = new Date();
        future.setTime(file.creationDate.getTime() + file.expiry);

        let countdown = 0;
        countdown = future.getTime() - Date.now();
        let minutes = Math.floor(countdown / 1000 / 60);
        let hours = Math.floor(minutes / 60);
        let seconds = Math.floor(countdown / 1000 % 60);

        poll();

        function poll() {
          countdown = future.getTime() - Date.now();
          minutes = Math.floor(countdown / 1000 / 60);
          hours = Math.floor(minutes / 60);
          seconds = Math.floor(countdown / 1000 % 60);
          let t;

          if (hours >= 1) {
            expiry.innerHTML = hours + 'h ' + minutes % 60 + 'm';
            t = window.setTimeout(() => {
              poll();
            }, 60000);
          } else if (hours === 0) {
            expiry.innerHTML = minutes + 'm ' + seconds + 's';
            t = window.setTimeout(() => {
              poll();
            }, 1000);
          }
          //remove from list when expired
          if (countdown <= 0) {
            storage.remove(file.fileId);
            $(expiry).parents('tr').remove();
            window.clearTimeout(t);
            toggleHeader();
          }
        }

        // create popup
        popupDiv.classList.add('popup');
        const $popupMessage = $('<div>', { class: 'popup-message' });
        $popupMessage.attr('data-l10n-id', 'deletePopupText');
        const $popupAction = $('<div>', { class: 'popup-action' });
        const $popupNvmSpan = $('<span>', { class: 'popup-no' });
        $popupNvmSpan.attr('data-l10n-id', 'deletePopupCancel');
        const $popupDelSpan = $('<span>', { class: 'popup-yes' });
        $popupDelSpan.attr('data-l10n-id', 'deletePopupYes');

        $popupText.html([$popupMessage, $popupAction]);
        $popupAction.html([$popupNvmSpan, $popupDelSpan]);

        // add data cells to table row
        row.appendChild(name);
        $(link).append($copyIcon);
        row.appendChild(link);
        row.appendChild(expiry);
        $(popupDiv).append($popupText);
        $(del).append($delIcon);
        del.appendChild(popupDiv);
        row.appendChild(del);
        $('tbody').append(row); //add row to table

        const unexpiredFiles = storage.numFiles;

        // delete file
        $popupText.find('.popup-yes').click(e => {
          FileSender.delete(file.fileId, file.deleteToken).then(() => {
            $(e.target).parents('tr').remove();
            const timeToExpiry =
              ONE_DAY_IN_MS - (Date.now() - file.creationDate.getTime());
            // record upload-deleted from file list
            sendEvent('sender', 'upload-deleted', {
              cm1: file.size,
              cm2: file.totalTime,
              cm3: file.uploadSpeed,
              cm4: timeToExpiry,
              cm5: storage.totalUploads,
              cm6: unexpiredFiles,
              cm7: storage.totalDownloads,
              cd1: file.typeOfUpload,
              cd4: 'upload-list'
            }).then(() => {
              storage.remove(file.fileId);
            });
            toggleHeader();
          });
        });

        document.getElementById('delete-file').onclick = () => {
          FileSender.delete(file.fileId, file.deleteToken).then(() => {
            const timeToExpiry =
              ONE_DAY_IN_MS - (Date.now() - file.creationDate.getTime());
            // record upload-deleted from success screen
            sendEvent('sender', 'upload-deleted', {
              cm1: file.size,
              cm2: file.totalTime,
              cm3: file.uploadSpeed,
              cm4: timeToExpiry,
              cm5: storage.totalUploads,
              cm6: unexpiredFiles,
              cm7: storage.totalDownloads,
              cd1: file.typeOfUpload,
              cd4: 'success-screen'
            }).then(() => {
              storage.remove(file.fileId);
              location.reload();
            });
          });
        };
        // show popup
        $delIcon.click(function() {
          $popupText.addClass('show');
          $popupText.focus();
        });
        // hide popup
        $popupText.find('.popup-no').click(function(e) {
          e.stopPropagation();
          $popupText.removeClass('show');
        });
        $popupText.click(function(e) {
          e.stopPropagation();
        });
        //close when popup loses focus
        $popupText.blur(() => {
          $popupText.removeClass('show');
        });

        toggleHeader();
      }
      function toggleHeader() {
        //hide table header if empty list
        if (document.querySelector('tbody').childNodes.length === 1) {
          $('#file-list').attr('hidden', true);
        } else {
          $('#file-list').removeAttr('hidden');
        }
      }
    })
    .catch(err => {
      sendEvent('sender', 'unsupported', {
        cd6: err
      }).then(() => {
        location.replace('/unsupported/gcm');
      });
    });
});<|MERGE_RESOLUTION|>--- conflicted
+++ resolved
@@ -28,17 +28,7 @@
 const allowedCopy = () => {
   const support = !!document.queryCommandSupported;
   return support ? document.queryCommandSupported('copy') : false;
-}
-
-const copyToClipboard = (value) => {
-  const aux = document.createElement('input');
-  aux.setAttribute('value', value);
-  document.body.appendChild(aux);
-  aux.select();
-  const result = document.execCommand('copy');
-  document.body.removeChild(aux);
-  return result;
-}
+};
 
 $(document).ready(function() {
   gcmCompliant()
@@ -62,7 +52,6 @@
         });
       });
 
-<<<<<<< HEAD
       $('#send-new-error').click(function() {
         // record restarted event
         storage.referrer = 'errored-upload';
@@ -92,117 +81,23 @@
 
       // copy link to clipboard
       $copyBtn.click(() => {
-        // record copied event from success screen
-        sendEvent('sender', 'copied', {
-          cd4: 'success-screen'
-=======
-  $('#send-new-error').click(function() {
-    // record restarted event
-    storage.referrer = 'errored-upload';
-    sendEvent('sender', 'restarted', {
-      cd2: 'errored'
-    });
-  });
-
-  $('body').on('dragover', allowDrop).on('drop', onUpload);
-  // reset copy button
-  const $copyBtn = $('#copy-btn');
-  $copyBtn.attr('disabled', !allowedCopy());
-  $('#link').attr('disabled', false);
-  $copyBtn.attr('data-l10n-id', 'copyUrlFormButton');
-
-  const files = storage.files;
-  if (files.length === 0) {
-    toggleHeader();
-  } else {
-    // eslint-disable-next-line prefer-const
-    for (let index in files) {
-      const id = files[index].fileId;
-      //check if file still exists before adding to list
-      checkExistence(id, files[index], true);
-    }
-  }
-
-  // copy link to clipboard
-  $copyBtn.click(() => {
-    if (allowedCopy() && copyToClipboard($('#link').attr('value'))) {
-      // record copied event from success screen
-      sendEvent('sender', 'copied', {
-        cd4: 'success-screen'
-      });
-
-      //disable button for 3s
-      $copyBtn.attr('disabled', true);
-      $('#link').attr('disabled', true);
-      $copyBtn.html(
-        '<img src="/resources/check-16.svg" class="icon-check"></img>'
-      );
-      window.setTimeout(() => {
-        $copyBtn.attr('disabled', false);
-        $('#link').attr('disabled', false);
-        $copyBtn.attr('data-l10n-id', 'copyUrlFormButton');
-      }, 3000);
-    }
-  });
-
-  const $uploadWindow = $('.upload-window');
-  $uploadWindow.on('dragover', () => {
-    $uploadWindow.addClass('ondrag');
-  })
-  .on('dragleave', () => {
-    $uploadWindow.removeClass('ondrag');
-  });
-
-  //initiate progress bar
-  $('#ul-progress').circleProgress({
-    value: 0.0,
-    startAngle: -Math.PI / 2,
-    fill: '#3B9DFF',
-    size: 158,
-    animation: { duration: 300 }
-  });
-
-  //link back to homepage
-  $('.send-new').attr('href', window.location);
-
-  // on file upload by browse or drag & drop
-  function onUpload(event) {
-    event.preventDefault();
-
-    // don't allow upload if not on upload page
-    if ($('#page-one').attr('hidden')) {
-      return;
-    }
-
-    storage.totalUploads += 1;
-
-    let file = '';
-    if (event.type === 'drop') {
-      if (!event.originalEvent.dataTransfer.files[0]) {
-        $uploadWindow.removeClass('ondrag');
-        return;
-      }
-      if (
-        event.originalEvent.dataTransfer.files.length > 1 ||
-        event.originalEvent.dataTransfer.files[0].size === 0
-      ) {
-        $uploadWindow.removeClass('ondrag');
-        document.l10n.formatValue('uploadPageMultipleFilesAlert').then(str => {
-          alert(str);
->>>>>>> 0f77b6d8
-        });
-        copyToClipboard($('#link').attr('value'));
-        //disable button for 3s
-        $copyBtn.attr('disabled', true);
-        $('#link').attr('disabled', true);
-        $copyBtn.html(
-          '<img src="/resources/check-16.svg" class="icon-check"></img>'
-        );
-        window.setTimeout(() => {
-          $copyBtn.attr('disabled', false);
-          $('#link').attr('disabled', false);
-          $copyBtn.attr('data-l10n-id', 'copyUrlFormButton');
-        }, 3000);
+        if (allowedCopy() && copyToClipboard($('#link').attr('value'))) {
+          // record copied event from success screen
+          sendEvent('sender', 'copied', {
+            cd4: 'success-screen'
+          });
+          //disable button for 3s
+          $copyBtn.attr('disabled', true);
+          $('#link').attr('disabled', true);
+          $copyBtn.html(
+            '<img src="/resources/check-16.svg" class="icon-check"></img>'
+          );
+          window.setTimeout(() => {
+            $copyBtn.attr('disabled', false);
+            $('#link').attr('disabled', false);
+            $copyBtn.attr('data-l10n-id', 'copyUrlFormButton');
+          }, 3000);
+        }
       });
 
       $('.upload-window').on('dragover', () => {
@@ -445,36 +340,6 @@
         xhr.open('get', '/exists/' + id, true);
         xhr.send();
       }
-<<<<<<< HEAD
-=======
-    };
-    xhr.open('get', '/exists/' + id, true);
-    xhr.send();
-  }
-
-  //update file table with current files in storage
-  function populateFileList(file) {
-    const row = document.createElement('tr');
-    const name = document.createElement('td');
-    const link = document.createElement('td');
-    const $copyIcon = $('<img>', {
-      src: '/resources/copy-16.svg',
-      class: 'icon-copy',
-      'data-l10n-id': 'copyUrlHover',
-      disabled: !allowedCopy()
-    });
-
-    const expiry = document.createElement('td');
-    const del = document.createElement('td');
-    const $delIcon = $('<img>', {
-      src: '/resources/close-16.svg',
-      class: 'icon-delete',
-      'data-l10n-id': 'deleteButtonHover'
-    });
-    const popupDiv = document.createElement('div');
-    const $popupText = $('<div>', { class: 'popuptext' });
-    const cellText = document.createTextNode(file.name);
->>>>>>> 0f77b6d8
 
       //update file table with current files in storage
       function populateFileList(file) {
@@ -484,7 +349,8 @@
         const $copyIcon = $('<img>', {
           src: '/resources/copy-16.svg',
           class: 'icon-copy',
-          'data-l10n-id': 'copyUrlHover'
+          'data-l10n-id': 'copyUrlHover',
+          disabled: !allowedCopy()
         });
         const expiry = document.createElement('td');
         const del = document.createElement('td');
@@ -521,28 +387,7 @@
         $(linkSpan).attr('data-l10n-id', 'copyUrlHover');
         link.appendChild(linkSpan);
 
-<<<<<<< HEAD
         link.style.color = '#0A8DFF';
-=======
-    //copy link to clipboard when icon clicked
-    $copyIcon.on('click', function() {
-      // record copied event from upload list
-      sendEvent('sender', 'copied', {
-        cd4: 'upload-list'
-      });
-      copyToClipboard(url);
-      document.l10n.formatValue('copiedUrl').then(translated => {
-        link.innerHTML = translated;
-      });
-      window.setTimeout(() => {
-        const linkImg = document.createElement('img');
-        $(linkImg).addClass('icon-copy');
-        $(linkImg).attr('data-l10n-id', 'copyUrlHover');
-        $(linkImg).attr('src', '/resources/copy-16.svg');
-        $(link).html(linkImg);
-      }, 500);
-    });
->>>>>>> 0f77b6d8
 
         //copy link to clipboard when icon clicked
         $copyIcon.click(function() {
