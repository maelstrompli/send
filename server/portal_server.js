--- conflicted
+++ resolved
@@ -35,11 +35,7 @@
 app.use(helmet());
 app.use(busboy());
 app.use(bodyParser.json());
-<<<<<<< HEAD
 app.use(express.static(STATIC_PATH));
-=======
-app.use(express.static(path.join(__dirname, '../public')));
->>>>>>> e4fafc74
 
 app.get('/', (req, res) => {
   res.render('index', {
@@ -163,13 +159,12 @@
   res.sendStatus(200);
 });
 
-<<<<<<< HEAD
+app.get('/__heartbeat__', (req, res) => {
+  storage.ping().then(() => res.sendStatus(200), () => res.sendStatus(500));
+});
+
 app.get('/__version__', (req, res) => {
   res.sendFile(path.join(STATIC_PATH, 'version.json'));
-=======
-app.get('/__heartbeat__', (req, res) => {
-  storage.ping().then(() => res.sendStatus(200), () => res.sendStatus(500));
->>>>>>> e4fafc74
 });
 
 app.listen(conf.listen_port, () => {
