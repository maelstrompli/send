--- conflicted
+++ resolved
@@ -74,7 +74,6 @@
           'Content-Type': 'application/octet-stream',
           'Content-Length': contentLength
         });
-<<<<<<< HEAD
       });
 
       let file_stream = storage.get(id);
@@ -84,16 +83,6 @@
           if (!err) {
             log.info('Deleted:', id);
           }
-=======
-        let file_stream = storage.get(id);
-
-        file_stream.on(notLocalHost ? 'finish' : 'close', () => {
-          storage.forceDelete(id).then(err => {
-            if (!err) {
-              console.log('Deleted.');
-            }
-          });
->>>>>>> 24abf669
         });
 
         file_stream.pipe(res);
@@ -136,14 +125,10 @@
 
   req.pipe(req.busboy);
   req.busboy.on('file', (fieldname, file, filename) => {
-<<<<<<< HEAD
     log.info('Uploading:', req.params.id);
-    let url = `${req.protocol}://${req.get('host')}/download/${req.params.id}/`;
-=======
-    console.log('Uploading: ' + filename);
+
     const protocol = conf.env === 'development' ? req.protocol : 'https';
     let url = `${protocol}://${req.get('host')}/download/${req.params.id}/`;
->>>>>>> 24abf669
 
     storage.set(req.params.id, file, filename, url).then(linkAndID => {
       res.json(linkAndID);
